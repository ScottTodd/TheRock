name: Build Portable Linux PyTorch Wheels

on:
  workflow_call:
    inputs:
      amdgpu_family:
        required: true
        type: string
      test_runs_on:
        type: string
      python_version:
        required: true
        type: string
      release_type:
        description: The type of release to build ("nightly", or "dev")
        required: true
        type: string
      s3_subdir:
        description: S3 subdirectory, not including the GPU-family
        required: true
        type: string
      cloudfront_url:
        description: CloudFront URL pointing to Python index
        required: true
        type: string
      rocm_version:
        description: ROCm version to pip install
        type: string
      pytorch_version:
        description: Pytorch version to checkout. ("nightly", or "release/2.7")
        required: true
        type: string
      pytorch_patchset:
        description: Patch directory name from where to apply existing patches.
        required: true
        type: string
  workflow_dispatch:
    inputs:
      amdgpu_family:
        required: true
        type: string
      test_runs_on:
        type: string
      python_version:
        required: true
        type: string
        default: "3.12"
      release_type:
        description: The type of release to build ("nightly", or "dev")
        type: string
        default: "dev"
      s3_subdir:
        description: S3 subdirectory, not including the GPU-family
        type: string
        default: "v2"
      cloudfront_url:
        description: CloudFront base URL pointing to Python index
        type: string
        default: "https://d25kgig7rdsyks.cloudfront.net/v2"
      rocm_version:
        description: ROCm version to pip install
        type: string
      pytorch_version:
        description: Pytorch version to checkout. ("nightly", or "release/2.7")
        required: true
        type: string
        default: "release/2.7"
      pytorch_patchset:
        description: Patch directory name from where to apply existing patches.
        required: true
        type: string
        default: "rocm_2.7"

permissions:
  id-token: write
  contents: read

jobs:
  build_pytorch_wheels:
    name: Build Linux PyTorch Wheels | ${{ inputs.amdgpu_family }} | Python ${{ inputs.python_version }}
    runs-on: ${{ github.repository_owner == 'ROCm' && 'azure-linux-scale-rocm' || 'ubuntu-24.04' }}
    container:
      image: ghcr.io/rocm/therock_build_manylinux_x86_64@sha256:543ba2609de3571d2c64f3872e5f1af42fdfa90d074a7baccb1db120c9514be2
    env:
      OUTPUT_DIR: ${{ github.workspace }}/output
      PACKAGE_DIST_DIR: ${{ github.workspace }}/output/packages/dist
      S3_BUCKET_PY: "therock-${{ inputs.release_type }}-python"
      optional_build_prod_arguments: ""
    outputs:
      torch_version: ${{ steps.build-pytorch-wheels.outputs.torch_version }}
    steps:
      - name: Checkout
        uses: actions/checkout@11bd71901bbe5b1630ceea73d27597364c9af683 # v4.2.2

      - name: Configure Git Identity
        run: |
          git config --global user.name "therockbot"
          git config --global user.email "therockbot@amd.com"

      - name: Select Python version
        run: |
          python build_tools/github_actions/python_to_cp_version.py \
            --python-version ${{ inputs.python_version }}

      - name: Add selected Python version to PATH
        run: |
          python_dir="/opt/python/${{ env.cp_version }}"
          if ! [ -x "${python_dir}/bin/python" ]; then
            echo "ERROR: Could not find python: ${python_dir}"
            exit 1
          fi
          echo "${python_dir}/bin" >> "$GITHUB_PATH"

      # Github workflows do not have if/else and therefore we define two jobs with different if clauses.
      # First the if branch to checkout nightly version of code for the build.
      - name: Checkout PyTorch Source Repos from nightly branch
        # Checkout default upstream PyTorch/PyTorch branch.
        if: ${{ inputs.pytorch_version == 'nightly' }}
        run: |
          ./external-builds/pytorch/pytorch_torch_repo.py checkout --repo-hashtag nightly
          ./external-builds/pytorch/pytorch_audio_repo.py checkout --repo-hashtag nightly
          ./external-builds/pytorch/pytorch_vision_repo.py checkout --repo-hashtag nightly
          ./external-builds/pytorch/pytorch_triton_repo.py checkout

      # Then the else branch to checkout release version of source code instead.
      - name: Checkout PyTorch Source Repos from stable branch
        if: ${{ inputs.pytorch_version != 'nightly' }}
        run: |
          ./external-builds/pytorch/pytorch_torch_repo.py checkout --gitrepo-origin https://github.com/ROCm/pytorch.git --repo-hashtag ${{ inputs.pytorch_version }} --patchset ${{ inputs.pytorch_patchset }}
          ./external-builds/pytorch/pytorch_audio_repo.py checkout --require-related-commit
          ./external-builds/pytorch/pytorch_vision_repo.py checkout --require-related-commit
          ./external-builds/pytorch/pytorch_triton_repo.py checkout

      - name: Create pip cache directory
        run: mkdir -p /tmp/pipcache

      - name: Determine optional arguments passed to `build_prod_wheels.py`
        if: ${{ inputs.rocm_version }}
        run: |
          pip install packaging
          python build_tools/github_actions/determine_version.py \
            --rocm-version ${{ inputs.rocm_version }}

      - name: Build PyTorch Wheels
        id: build-pytorch-wheels
        run: |
          echo "Building PyTorch wheels for ${{ inputs.amdgpu_family }}"
          ./external-builds/pytorch/build_prod_wheels.py \
            build \
            --install-rocm \
            --pip-cache-dir /tmp/pipcache \
            --index-url "${{ inputs.cloudfront_url }}/${{ inputs.amdgpu_family }}/" \
            --clean \
            --output-dir ${{ env.PACKAGE_DIST_DIR }} ${{ env.optional_build_prod_arguments }}
<<<<<<< HEAD
          python ./build_tools/github_actions/write_torch_version.py
=======
          python ./build_tools/github_actions/write_torch_versions.py --dist-dir ${{ env.PACKAGE_DIST_DIR }}
>>>>>>> 3321d395

      - name: Configure AWS Credentials
        if: always()
        uses: aws-actions/configure-aws-credentials@b47578312673ae6fa5b5096b330d9fbac3d116df # v4.2.1
        with:
          aws-region: us-east-2
          role-to-assume: arn:aws:iam::692859939525:role/therock-${{ inputs.release_type }}-releases

      - name: Sanity Check Wheel
        run: |
          python external-builds/pytorch/sanity_check_wheel.py ${{ env.PACKAGE_DIST_DIR }}/

      - name: Upload wheels to S3
        if: ${{ github.repository_owner == 'ROCm' }}
        run: |
          aws s3 cp ${{ env.PACKAGE_DIST_DIR }}/ s3://${{ env.S3_BUCKET_PY }}/${{ inputs.s3_subdir }}/${{ inputs.amdgpu_family }}/ \
            --recursive --exclude "*" --include "*.whl"

      - name: (Re-)Generate Python package release index
        if: ${{ github.repository_owner == 'ROCm' }}
        run: |
          pip install boto3 packaging
          python ./build_tools/third_party/s3_management/manage.py ${{ inputs.s3_subdir }}/${{ inputs.amdgpu_family }}

  test_pytorch_wheels:
    name: Test | ${{ inputs.amdgpu_family }} | ${{ inputs.test_runs_on }}
    if: ${{ inputs.test_runs_on != '' }}
    needs: [build_pytorch_wheels]

    uses: ./.github/workflows/test_pytorch_wheels.yml
    with:
      amdgpu_family: ${{ inputs.amdgpu_family }}
      test_runs_on: ${{ inputs.test_runs_on }}
      cloudfront_url: ${{ inputs.cloudfront_url }}
      python_version: ${{ inputs.python_version }}
      torch_version: ${{ needs.build_pytorch_wheels.outputs.torch_version }}<|MERGE_RESOLUTION|>--- conflicted
+++ resolved
@@ -152,11 +152,7 @@
             --index-url "${{ inputs.cloudfront_url }}/${{ inputs.amdgpu_family }}/" \
             --clean \
             --output-dir ${{ env.PACKAGE_DIST_DIR }} ${{ env.optional_build_prod_arguments }}
-<<<<<<< HEAD
-          python ./build_tools/github_actions/write_torch_version.py
-=======
           python ./build_tools/github_actions/write_torch_versions.py --dist-dir ${{ env.PACKAGE_DIST_DIR }}
->>>>>>> 3321d395
 
       - name: Configure AWS Credentials
         if: always()
